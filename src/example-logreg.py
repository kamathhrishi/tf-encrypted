import numpy as np
import time
import tensorflow as tf
import tensorflow_encrypted as tfe

class FakeInputProvider(tfe.NumpyInputProvider):

    def __init__(self, device_name):
        super(FakeInputProvider, self).__init__(device_name)

    @property
    def num_rows(self):
        return 1000

    @property
    def num_cols(self):
        return (2,1)

    def _build_data_generator(self):

        def generate_fake_training_data():
            np.random.seed(42)

            data_size = self.num_rows

            # generate features
            X0 = np.random.multivariate_normal([0, 0], [[1, .75],[.75, 1]], data_size//2)
            X1 = np.random.multivariate_normal([1, 4], [[1, .75],[.75, 1]], data_size//2)
            X = np.vstack((X0, X1)).astype(np.float32)

            # generate labels
            Y0 = np.zeros(data_size//2).reshape(-1, 1)
            Y1 = np.ones (data_size//2).reshape(-1, 1)
            Y = np.vstack((Y0, Y1)).astype(np.float32)

            # shuffle
            perm = np.random.permutation(len(X))
            X = X[perm]
            Y = Y[perm]
            
            return X, Y

        return generate_fake_training_data

input_providers = [
    FakeInputProvider('/job:localhost/replica:0/task:0/device:CPU:3'),
    FakeInputProvider('/job:localhost/replica:0/task:0/device:CPU:4'),
    FakeInputProvider('/job:localhost/replica:0/task:0/device:CPU:5')
]

server0 = tfe.Server('/job:localhost/replica:0/task:0/device:CPU:0')
server1 = tfe.Server('/job:localhost/replica:0/task:0/device:CPU:1')
crypto_producer = tfe.CryptoProducer('/job:localhost/replica:0/task:0/device:CPU:2')

with tfe.session(num_players=6) as sess:

<<<<<<< HEAD
    with tfe.session(num_players=6) as sess:
        begin = time.time()
=======
    with tfe.protocol.TwoServerSPDZ(server0, server1, crypto_producer):

>>>>>>> 1f218c94
        print("Creating a classifier...")
        logreg = tfe.estimator.LogisticClassifier(
            session=sess,
            num_features=2
        )

        print("Preparing training data...")
        logreg.prepare_training_data(input_providers)
        
        print("Training...")
        logreg.train(epochs=100, batch_size=30)

        print time.time() - begin

        # print logreg.predict(np.array([1., .5]))<|MERGE_RESOLUTION|>--- conflicted
+++ resolved
@@ -54,13 +54,9 @@
 
 with tfe.session(num_players=6) as sess:
 
-<<<<<<< HEAD
-    with tfe.session(num_players=6) as sess:
+    with tfe.protocol.TwoServerSPDZ(server0, server1, crypto_producer):
         begin = time.time()
-=======
-    with tfe.protocol.TwoServerSPDZ(server0, server1, crypto_producer):
 
->>>>>>> 1f218c94
         print("Creating a classifier...")
         logreg = tfe.estimator.LogisticClassifier(
             session=sess,
