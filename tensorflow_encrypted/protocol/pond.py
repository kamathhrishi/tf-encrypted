--- conflicted
+++ resolved
@@ -434,37 +434,44 @@
 
         return x_t
 
-<<<<<<< HEAD
     def reshape(self, x, shape):
 
         node_key = ('reshape', x)
-=======
+        x_t = _nodes.get(node_key, None)
+
+        if x_t is not None:
+            return x_t
+
+        if isinstance(x, PondPublicTensor):
+            x_t = _reshape_public(self, x, shape)
+
+        elif isinstance(x, PondPrivateTensor):
+            x_t = _reshape_private(self, x, shape)
+
+        elif isinstance(x, PondMaskedTensor):
+            x_t = _reshape_masked(self, x, shape)
+            _nodes[('reshape', x.unmasked)] = x_t.unmasked
+
+        else:
+            raise TypeError("Don't know how to reshape {}".format(type(x)))
+
+        _nodes[node_key] = x_t
+
+        return x_t
+
     # see https://www.tensorflow.org/api_docs/python/tf/strided_slice for documentation on
     # the arguments
     def strided_slice(self, x: Union['PondPublicTensor',
                                      'PondPrivateTensor',
                                      'PondMaskedTensor'], *args: Any, **kwargs: Any):
         node_key = ('strided_slice', x)
->>>>>>> 35a468a8
+
         x_t = _nodes.get(node_key, None)
 
         if x_t is not None:
             return x_t
 
         if isinstance(x, PondPublicTensor):
-<<<<<<< HEAD
-            x_t = _reshape_public(self, x, shape)
-
-        elif isinstance(x, PondPrivateTensor):
-            x_t = _reshape_private(self, x, shape)
-
-        elif isinstance(x, PondMaskedTensor):
-            x_t = _reshape_masked(self, x, shape)
-            _nodes[('reshape', x.unmasked)] = x_t.unmasked
-
-        else:
-            raise TypeError("Don't know how to reshape {}".format(type(x)))
-=======
             x_t = _strided_slice_public(self, x, args, kwargs)
         elif isinstance(x, PondPrivateTensor):
             x_t = _strided_slice_private(self, x, args, kwargs)
@@ -473,7 +480,6 @@
             _nodes[('strided_slice', x.unmasked)] = x_t.unmasked
         else:
             raise TypeError("Don't know how to do a strided slice {}".format(type(x)))
->>>>>>> 35a468a8
 
         _nodes[node_key] = x_t
 
